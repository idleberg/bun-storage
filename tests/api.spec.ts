import { beforeEach, expect, test } from 'bun:test';

// Helpers
import { randomUUID } from 'node:crypto';
import { tmpdir } from 'node:os';
import { resolve } from 'node:path';
<<<<<<< HEAD
import { createLocalStorage, createSessionStorage, createStorages, Storage } from '../src/index.ts';
=======
import { createLocalStorage, createSessionStorage, createStorage, Storage } from '../index.ts';
>>>>>>> d761a346

const dbFile = resolve(tmpdir(), `${randomUUID()}.sqlite`);
const storages = createStorage(dbFile);

const implementations = [
	{
		type: 'localStorage',
		storage: createLocalStorage(dbFile)[0],
	},
	{
		type: 'sessionStorage',
		storage: createSessionStorage()[0],
	},
	{
		type: 'storages.localStorage',
		storage: storages.localStorage,
	},
	{
		type: 'storages.sessionStorage',
		storage: storages.sessionStorage,
	},
];

for (const { type, storage } of implementations) {
	beforeEach(() => {
		storage.clear();
	});

	test(`${type}.clear()`, () => {
		storage.setItem('demo', 'Hello, world!');
		storage.clear();

		const actual = storage.getItem('demo');
		const expected = null;

		expect(actual).toBe(expected);
	});

	test(`${type}.key() - Valid Index`, () => {
		const expected = 'demo';
		storage.setItem(expected, 'Hello, world!');

		const actual = storage.key(0);

		expect(actual).toBe(expected);
	});

	test(`${type}.key() - Invalid Index`, () => {
		storage.setItem('demo', 'Hello, world');

		const actual = storage.key(1);

		expect(actual).toBe(null);
	});

	test(`${type}.key() - Valid Fraction Index`, () => {
		const expected = 'demo';
		storage.setItem(expected, 'Hello, world');

		const actual = storage.key(0.1);

		expect(actual).toBe(expected);
	});

	test(`${type}.key() - Invalid Fraction Index`, () => {
		storage.setItem('demo', 'Hello, world');

		const actual = storage.key(1.1);

		expect(actual).toBe(null);
	});

	test(`${type}.length - 0`, () => {
		storage.setItem('demo', 'Hello, world!');
		storage.clear();

		const actual = storage.length;
		const expected = 0;

		expect(actual).toBe(expected);
	});

	test(`${type}.length - 1`, () => {
		storage.setItem('demo', 'Hello, world!');

		const actual = storage.length;
		const expected = 1;

		expect(actual).toBe(expected);
	});

	test(`${type}.removeItem()`, () => {
		storage.setItem('demo', 'Hello, world!');
		storage.removeItem('demo');
		const actual = storage.getItem('demo');

		expect(actual).toBe(null);
	});

	test(`${type}.*etItem() - String`, () => {
		const expected = 'Hello, world!';
		storage.setItem('demo', expected);
		const actual = storage.getItem('demo');

		expect(actual).toBe(expected);
	});

	test(`${type}.*etItem() - Number`, () => {
		const expected = 1;
		storage.setItem('demo', expected);
		const actual = storage.getItem('demo');

		expect(actual).toBe(String(expected));
	});

	test(`${type}.*etItem() - Boolean`, () => {
		const expected = true;
		storage.setItem('demo', expected);
		const actual = storage.getItem('demo');

		expect(actual).toBe(String(expected));
	});

	test(`${type}.*etItem() - Null`, () => {
		const expected = null;
		storage.setItem('demo', expected);
		const actual = storage.getItem('demo');

		expect(actual).toBe(String(expected));
	});

	test(`${type}.*etItem() - Object`, () => {
		const expected = {};
		storage.setItem('demo', expected);
		const actual = storage.getItem('demo');

		expect(actual).toBe(String(expected));
	});

	test(`${type}.*etItem() - Undefined`, () => {
		const expected = undefined;
		storage.setItem('demo', expected);
		const actual = storage.getItem('demo');

		expect(actual).toBe(String(expected));
	});

	test(`${type}.*etItem() - BigInt`, () => {
		const expected = BigInt('1');
		storage.setItem('demo', expected);
		const actual = storage.getItem('demo');

		expect(actual).toBe(String(expected));
	});

	test(`${type}.*etItem() - Symbol`, () => {
		const expected = Symbol('foo');
		storage.setItem('demo', expected);
		const actual = storage.getItem('demo');

		expect(actual).toBe(String(expected));
	});

	test(`${type}.getItem() - Throws Error`, () => {
		// @ts-expect-error Omitting the argument for the test
		expect(() => storage.getItem()).toThrow(
			`Failed to execute "getItem" on "Storage": 1 arguments required, but only 0 present.`,
		);
	});

	test(`${type}.key() - Throws Error`, () => {
		// @ts-expect-error Omitting the argument for the test
		expect(() => storage.key()).toThrow(
			`Failed to execute "key" on "Storage": 1 arguments required, but only 0 present.`,
		);
	});

	test(`${type}.removeItem() - Throws Error`, () => {
		// @ts-expect-error Omitting the argument for the test
		expect(() => storage.removeItem()).toThrow(
			`Failed to execute "removeItem" on "Storage": 1 arguments required, but only 0 present.`,
		);
	});

	test(`${type}.setItem() - Throws Error`, () => {
		// @ts-expect-error Omitting the argument for the test
		expect(() => storage.setItem()).toThrow(
			`Failed to execute "setItem" on "Storage": 2 arguments required, but only 0 present.`,
		);
	});

	test(`${type}.constructor - Throws Error`, () => {
		const fileName = type === 'localStorage' ? dbFile : ':memory:';

		// @ts-expect-error Omitting the argument for the test
		expect(() => new Storage(fileName, {}).toThrow('The emitter option must be an instance of EventEmitter.'));
	});
}<|MERGE_RESOLUTION|>--- conflicted
+++ resolved
@@ -4,24 +4,12 @@
 import { randomUUID } from 'node:crypto';
 import { tmpdir } from 'node:os';
 import { resolve } from 'node:path';
-<<<<<<< HEAD
-import { createLocalStorage, createSessionStorage, createStorages, Storage } from '../src/index.ts';
-=======
-import { createLocalStorage, createSessionStorage, createStorage, Storage } from '../index.ts';
->>>>>>> d761a346
+import { createStorage, Storage } from '../src/index.ts';
 
 const dbFile = resolve(tmpdir(), `${randomUUID()}.sqlite`);
 const storages = createStorage(dbFile);
 
 const implementations = [
-	{
-		type: 'localStorage',
-		storage: createLocalStorage(dbFile)[0],
-	},
-	{
-		type: 'sessionStorage',
-		storage: createSessionStorage()[0],
-	},
 	{
 		type: 'storages.localStorage',
 		storage: storages.localStorage,

--- conflicted
+++ resolved
@@ -4,29 +4,13 @@
 import { randomUUID } from 'node:crypto';
 import { tmpdir } from 'node:os';
 import { resolve } from 'node:path';
-<<<<<<< HEAD
-import { createLocalStorage, createSessionStorage, createStorages } from '../src/index.ts';
-=======
-import { createLocalStorage, createSessionStorage, createStorage } from '../index.ts';
->>>>>>> d761a346
+import { createStorage } from '../src/index.ts';
 
 const dbFile = resolve(tmpdir(), `${randomUUID()}.sqlite`);
 
-const [localStorage, localStorageEmitter] = createLocalStorage(dbFile);
-const [sessionStorage, sessionStorageEmitter] = createSessionStorage();
 const storages = createStorage(dbFile);
 
 const implementations = [
-	{
-		type: 'localStorage',
-		storage: localStorage,
-		emitter: localStorageEmitter,
-	},
-	{
-		type: 'sessionStorage',
-		storage: sessionStorage,
-		emitter: sessionStorageEmitter,
-	},
 	{
 		type: 'storages.localStorage',
 		storage: storages.localStorage,

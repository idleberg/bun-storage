--- conflicted
+++ resolved
@@ -40,47 +40,7 @@
 
 #### `createStorage`
 
-<<<<<<< HEAD
-Usage: `createLocalStorage(dbFile: string, options?)`  
-Returns: `[Storage, EventEmitter]`
-
-Creates an instance of the [`localStorage`][] API, and a corresponding EventEmitter.
-
-**Example:**
-
-```typescript
-import { createLocalStorage } from "bun-storage";
-
-const [localStorage, emitter] = createLocalStorage("./db.sqlite");
-
-// Listen for storage changes
-emitter.on("storage", console.log);
-```
-
-#### `createSessionStorage`
-
-Usage: `createSessionStorage(options?)`  
-Returns: `[Storage, EventEmitter]`
-
-Creates an instance of the [`sessionStorage`][] API, and a corresponding EventEmitter.
-
-**Example:**
-
-```typescript
-import { createSessionStorage } from "bun-storage";
-
-const [sessionStorage, emitter] = createSessionStorage();
-
-// Listen for storage changes
-emitter.on("storage", console.log);
-```
-
-#### `createStorages`
-
-Usage: `createStorages(dbFile: string, options?)`  
-=======
 Usage: `createStorage(dbFile: string)`  
->>>>>>> d761a346
 Returns: `{ sessionStorage: Storage, localStorage: Storage, emitter: EventEmitter }`
 
 Creates instances of both, [`sessionStorage`][] and [`localStorage`][], as well as a corresponding EventEmitter.
